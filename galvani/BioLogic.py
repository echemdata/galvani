--- conflicted
+++ resolved
@@ -86,10 +86,7 @@
             "/F",
             "/mF",
             "/uF",
-<<<<<<< HEAD
             "/µF",
-=======
->>>>>>> daf85d59
             "/C",
             "/Ohm",
         )
@@ -234,11 +231,7 @@
     return mpt_csv, comments
 
 
-<<<<<<< HEAD
 VMPmodule_hdr_v1 = np.dtype(
-=======
-VMPmodule_hdr = np.dtype(
->>>>>>> daf85d59
     [
         ("shortname", "S10"),
         ("longname", "S25"),
@@ -247,7 +240,6 @@
         ("date", "S8"),
     ]
 )
-<<<<<<< HEAD
 
 VMPmodule_hdr_v2 = np.dtype(
     [
@@ -260,25 +252,16 @@
         ("date", "S8"),
     ]
 )
-=======
->>>>>>> daf85d59
 
 # Maps from colID to a tuple defining a numpy dtype
 VMPdata_colID_dtype_map = {
     4: ("time/s", "<f8"),
     5: ("control/V/mA", "<f4"),
     6: ("Ewe/V", "<f4"),
-<<<<<<< HEAD
-    7: ("dq/mA.h", "<f8"),
-    8: ("I/mA", "<f4"),  # 8 is either I or <I> ??
-    9: ("Ece/V", "<f4"),
-    11: ("<I>/mA", "<f8"),
-=======
     7: ("dQ/mA.h", "<f8"),
     8: ("I/mA", "<f4"),  # 8 is either I or <I> ??
     9: ("Ece/V", "<f4"),
     11: ("I/mA", "<f8"),
->>>>>>> daf85d59
     13: ("(Q-Qo)/mA.h", "<f8"),
     16: ("Analog IN 1/V", "<f4"),
     19: ("control/V", "<f4"),
@@ -296,11 +279,7 @@
     39: ("I Range", "<u2"),
     69: ("R/Ohm", "<f4"),
     70: ("P/W", "<f4"),
-<<<<<<< HEAD
     74: ("|Energy|/W.h", "<f8"),
-=======
-    74: ("Energy/W.h", "<f8"),
->>>>>>> daf85d59
     75: ("Analog OUT/V", "<f4"),
     76: ("<I>/mA", "<f4"),
     77: ("<Ewe>/V", "<f4"),
@@ -320,35 +299,8 @@
     169: ("Cs/µF", "<f4"),
     172: ("Cp/µF", "<f4"),
     173: ("Cp-2/µF-2", "<f4"),
-<<<<<<< HEAD
-    174: ("<Ewe>/V", "<f4"),
-    178: ("(Q-Qo)/C", "<f4"),
-    179: ("dQ/C", "<f4"),
-    211: ("Q charge/discharge/mA.h", "<f8"),
-    212: ("half cycle", "<u4"),
-    213: ("z cycle", "<u4"),
-    217: ("THD Ewe/%", "<f4"),
-    218: ("THD I/%", "<f4"),
-    220: ("NSD Ewe/%", "<f4"),
-    221: ("NSD I/%", "<f4"),
-    223: ("NSR Ewe/%", "<f4"),
-    224: ("NSR I/%", "<f4"),
-    230: ("|Ewe h2|/V", "<f4"),
-    231: ("|Ewe h3|/V", "<f4"),
-    232: ("|Ewe h4|/V", "<f4"),
-    233: ("|Ewe h5|/V", "<f4"),
-    234: ("|Ewe h6|/V", "<f4"),
-    235: ("|Ewe h7|/V", "<f4"),
-    236: ("|I h2|/A", "<f4"),
-    237: ("|I h3|/A", "<f4"),
-    238: ("|I h4|/A", "<f4"),
-    239: ("|I h5|/A", "<f4"),
-    240: ("|I h6|/A", "<f4"),
-    241: ("|I h7|/A", "<f4"),
-=======
     174: ("Ewe/V", "<f4"),
     241: ("|E1|/V", "<f4"),
->>>>>>> daf85d59
     242: ("|E2|/V", "<f4"),
     271: ("Phase(Z1) / deg", "<f4"),
     272: ("Phase(Z2) / deg", "<f4"),
@@ -433,12 +385,7 @@
             break
     else:
         raise ValueError(
-<<<<<<< HEAD
             f"Could not parse timestamp {date_string!r}" f" with any of the formats {date_formats}"
-=======
-            f"Could not parse timestamp {date_string!r}"
-            f" with any of the formats {date_formats}"
->>>>>>> daf85d59
         )
     return date(tm.tm_year, tm.tm_mon, tm.tm_mday)
 
@@ -502,13 +449,9 @@
         if len(module_magic) == 0:  # end of file
             break
         elif module_magic != b"MODULE":
-<<<<<<< HEAD
-            raise ValueError("Found %r, expecting start of new VMP MODULE" % module_magic)
-=======
             raise ValueError(
                 "Found %r, expecting start of new VMP MODULE" % module_magic
             )
->>>>>>> daf85d59
 
         # Excpecting EC-Lab version < 11.50
         VMPmodule_hdr = VMPmodule_hdr_v1
@@ -534,15 +477,7 @@
                     current module: %s
                     length read: %d
                     length expected: %d"""
-<<<<<<< HEAD
-                    % (
-                        hdr_dict["longname"],
-                        len(hdr_dict["data"]),
-                        hdr_dict["length"],
-                    )
-=======
                     % (hdr_dict["longname"], len(hdr_dict["data"]), hdr_dict["length"])
->>>>>>> daf85d59
                 )
             yield hdr_dict
         else:
@@ -592,7 +527,6 @@
         n_columns = np.frombuffer(data_module["data"][4:5], dtype="u1").item()
 
         if data_module["version"] == 0:
-<<<<<<< HEAD
             # If EC-Lab version >= 11.50, column_types is [0 1 0 3 0 174...] instead of [1 3 174...]
             if np.frombuffer(data_module["data"][5:6], dtype="u1").item():
                 column_types = np.frombuffer(data_module["data"][5:], dtype="u1", count=n_columns)
@@ -609,17 +543,6 @@
                 main_data = data_module["data"][1007:]
         elif data_module["version"] in [2, 3]:
             column_types = np.frombuffer(data_module["data"][5:], dtype="<u2", count=n_columns)
-=======
-            column_types = np.frombuffer(
-                data_module["data"][5:], dtype="u1", count=n_columns
-            )
-            remaining_headers = data_module["data"][5 + n_columns:100]
-            main_data = data_module["data"][100:]
-        elif data_module["version"] in [2, 3]:
-            column_types = np.frombuffer(
-                data_module["data"][5:], dtype="<u2", count=n_columns
-            )
->>>>>>> daf85d59
             # There are bytes of data before the main array starts
             if data_module["version"] == 3:
                 num_bytes_before = 406  # version 3 added `\x01` to the start
@@ -628,13 +551,7 @@
             remaining_headers = data_module["data"][5 + 2 * n_columns:405]
             main_data = data_module["data"][num_bytes_before:]
         else:
-<<<<<<< HEAD
             raise ValueError("Unrecognised version for data module: %d" % data_module["version"])
-=======
-            raise ValueError(
-                "Unrecognised version for data module: %d" % data_module["version"]
-            )
->>>>>>> daf85d59
 
         assert not any(remaining_headers)
 
@@ -652,11 +569,7 @@
         if maybe_loop_module:
             (loop_module,) = maybe_loop_module
             if loop_module["version"] == 0:
-<<<<<<< HEAD
-                self.loop_index = np.frombuffer(loop_module["data"][4:], dtype="<u4")
-=======
                 self.loop_index = np.fromstring(loop_module["data"][4:], dtype="<u4")
->>>>>>> daf85d59
                 self.loop_index = np.trim_zeros(self.loop_index, "b")
             else:
                 raise ValueError(
@@ -670,12 +583,6 @@
             # There is a timestamp at either 465 or 469 bytes
             # I can't find any reason why it is one or the other in any
             # given file
-<<<<<<< HEAD
-            ole_timestamp1 = np.frombuffer(log_module["data"][465:], dtype="<f8", count=1)
-            ole_timestamp2 = np.frombuffer(log_module["data"][469:], dtype="<f8", count=1)
-            ole_timestamp3 = np.frombuffer(log_module["data"][473:], dtype="<f8", count=1)
-            ole_timestamp4 = np.frombuffer(log_module["data"][585:], dtype="<f8", count=1)
-=======
             ole_timestamp1 = np.frombuffer(
                 log_module["data"][465:], dtype="<f8", count=1
             )
@@ -688,8 +595,6 @@
             ole_timestamp4 = np.frombuffer(
                 log_module["data"][585:], dtype="<f8", count=1
             )
->>>>>>> daf85d59
-
             if ole_timestamp1 > 40000 and ole_timestamp1 < 50000:
                 ole_timestamp = ole_timestamp1
             elif ole_timestamp2 > 40000 and ole_timestamp2 < 50000:
