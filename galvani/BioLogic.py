# -*- coding: utf-8 -*-
"""Code to read in data files from Bio-Logic instruments"""

# SPDX-FileCopyrightText: 2013-2020 Christopher Kerr, "bcolsen"
#
# SPDX-License-Identifier: GPL-3.0-or-later

__all__ = ['MPTfileCSV', 'MPTfile']

import re
import csv
from os import SEEK_SET
import time
from datetime import date, datetime, timedelta
from collections import defaultdict, OrderedDict

import numpy as np


def fieldname_to_dtype(fieldname):
    """Converts a column header from the MPT file into a tuple of
    canonical name and appropriate numpy dtype"""

    if fieldname == 'mode':
        return ('mode', np.uint8)
    elif fieldname in ("ox/red", "error", "control changes", "Ns changes",
                       "counter inc."):
        return (fieldname, np.bool_)
<<<<<<< HEAD
    elif fieldname in ("x", "control/V/mA", "Temperature/°C", "Efficiency/%"):
=======
    elif fieldname in ("time/s", "P/W", "(Q-Qo)/mA.h", "x", "control/V",
                       "control/mA", "control/V/mA", "(Q-Qo)/C", "dQ/C",
                       "freq/Hz", "|Ewe|/V", "|I|/A", "Phase(Z)/deg",
                       "|Z|/Ohm", "Re(Z)/Ohm", "-Im(Z)/Ohm"):
        return (fieldname, np.float_)
    elif fieldname in ("Q charge/discharge/mA.h", "step time/s",
                       "Q charge/mA.h", "Q discharge/mA.h",
                       "Efficiency/%", "Capacity/mA.h")
>>>>>>> e5a1b847
        return (fieldname, np.float_)
    elif fieldname in ("cycle number", "I Range", "Ns", "half cycle"):
        return (fieldname, np.int_)
    elif fieldname in ("dq/mA.h", "dQ/mA.h"):
        return ("dQ/mA.h", np.float_)
    elif fieldname in ("I/mA", "<I>/mA"):
        return ("I/mA", np.float_)
    elif fieldname in ("Ewe/V", "<Ewe>/V", "Ecell/V"):
        return ("Ewe/V", np.float_)
    elif fieldname.endswith(("/s", "/Hz", "/deg",
                             "/W", "/mW", "/W.h", "/mW.h",
                             "/A", "/mA", "/A.h", "/mA.h",
                             "/V", "/mV",
                             "/F", "/mF", "/uF",
                             "/C", "/Ohm",)):
        return (fieldname, np.float_)
    else:
        raise ValueError("Invalid column header: %s" % fieldname)


def comma_converter(float_text):
    """Convert text to float whether the decimal point is '.' or ','"""
    trans_table = bytes.maketrans(b',', b'.')
    return float(float_text.translate(trans_table))


def MPTfile(file_or_path, encoding='ascii'):
    """Opens .mpt files as numpy record arrays

    Checks for the correct headings, skips any comments and returns a
    numpy record array object and a list of comments
    """

    if isinstance(file_or_path, str):
        mpt_file = open(file_or_path, 'rb')
    else:
        mpt_file = file_or_path

    magic = next(mpt_file)
    if magic not in (b'EC-Lab ASCII FILE\r\n', b'BT-Lab ASCII FILE\r\n'):
        raise ValueError("Bad first line for EC-Lab file: '%s'" % magic)

    nb_headers_match = re.match(rb'Nb header lines : (\d+)\s*$',
                                next(mpt_file))
    nb_headers = int(nb_headers_match.group(1))
    if nb_headers < 3:
        raise ValueError("Too few header lines: %d" % nb_headers)

    # The 'magic number' line, the 'Nb headers' line and the column headers
    # make three lines. Every additional line is a comment line.
    comments = [next(mpt_file) for i in range(nb_headers - 3)]

    fieldnames = next(mpt_file).decode(encoding).strip().split('\t')
    record_type = np.dtype(list(map(fieldname_to_dtype, fieldnames)))

    # Must be able to parse files where commas are used for decimal points
    converter_dict = dict(((i, comma_converter)
                           for i in range(len(fieldnames))))
    mpt_array = np.loadtxt(mpt_file, dtype=record_type,
                           converters=converter_dict)

    return mpt_array, comments


def MPTfileCSV(file_or_path):
    """Simple function to open MPT files as csv.DictReader objects

    Checks for the correct headings, skips any comments and returns a
    csv.DictReader object and a list of comments
    """

    if isinstance(file_or_path, str):
        mpt_file = open(file_or_path, 'r')
    else:
        mpt_file = file_or_path

    magic = next(mpt_file)
    if magic.rstrip() != 'EC-Lab ASCII FILE':
        raise ValueError("Bad first line for EC-Lab file: '%s'" % magic)

    nb_headers_match = re.match(r'Nb header lines : (\d+)\s*$', next(mpt_file))
    nb_headers = int(nb_headers_match.group(1))
    if nb_headers < 3:
        raise ValueError("Too few header lines: %d" % nb_headers)

    # The 'magic number' line, the 'Nb headers' line and the column headers
    # make three lines. Every additional line is a comment line.
    comments = [next(mpt_file) for i in range(nb_headers - 3)]

    mpt_csv = csv.DictReader(mpt_file, dialect='excel-tab')

    expected_fieldnames = (
        ["mode", "ox/red", "error", "control changes", "Ns changes",
         "counter inc.", "time/s", "control/V/mA", "Ewe/V", "dq/mA.h",
         "P/W", "<I>/mA", "(Q-Qo)/mA.h", "x"],
        ['mode', 'ox/red', 'error', 'control changes', 'Ns changes',
         'counter inc.', 'time/s', 'control/V', 'Ewe/V', 'dq/mA.h',
         '<I>/mA', '(Q-Qo)/mA.h', 'x'],
        ["mode", "ox/red", "error", "control changes", "Ns changes",
         "counter inc.", "time/s", "control/V", "Ewe/V", "I/mA",
         "dQ/mA.h", "P/W"],
        ["mode", "ox/red", "error", "control changes", "Ns changes",
         "counter inc.", "time/s", "control/V", "Ewe/V", "<I>/mA",
         "dQ/mA.h", "P/W"])
    if mpt_csv.fieldnames not in expected_fieldnames:
        raise ValueError("Unrecognised headers for MPT file format")

    return mpt_csv, comments


VMPmodule_hdr = np.dtype([('shortname', 'S10'),
                          ('longname', 'S25'),
                          ('length', '<u4'),
                          ('version', '<u4'),
                          ('date', 'S8')])

# Maps from colID to a tuple defining a numpy dtype
VMPdata_colID_dtype_map = {
    4: ('time/s', '<f8'),
    5: ('control/V/mA', '<f4'),
    6: ('Ewe/V', '<f4'),
    7: ('dQ/mA.h', '<f8'),
    8: ('I/mA', '<f4'),  # 8 is either I or <I> ??
    9: ('Ece/V', '<f4'),
    11: ('I/mA', '<f8'),
    13: ('(Q-Qo)/mA.h', '<f8'),
    16: ('Analog IN 1/V', '<f4'),
    19: ('control/V', '<f4'),
    20: ('control/mA', '<f4'),
    23: ('dQ/mA.h', '<f8'),  # Same as 7?
    24: ('cycle number', '<f8'),
    26: ('Rapp/Ohm', '<f4'),
    32: ('freq/Hz', '<f4'),
    33: ('|Ewe|/V', '<f4'),
    34: ('|I|/A', '<f4'),
    35: ('Phase(Z)/deg', '<f4'),
    36: ('|Z|/Ohm', '<f4'),
    37: ('Re(Z)/Ohm', '<f4'),
    38: ('-Im(Z)/Ohm', '<f4'),
    39: ('I Range', '<u2'),
    69: ('R/Ohm', '<f4'),
    70: ('P/W', '<f4'),
    74: ('Energy/W.h', '<f8'),
    75: ('Analog OUT/V', '<f4'),
    76: ('<I>/mA', '<f4'),
    77: ('<Ewe>/V', '<f4'),
    78: ('Cs-2/µF-2', '<f4'),
    96: ('|Ece|/V', '<f4'),
    98: ('Phase(Zce)/deg', '<f4'),
    99: ('|Zce|/Ohm', '<f4'),
    100: ('Re(Zce)/Ohm', '<f4'),
    101: ('-Im(Zce)/Ohm', '<f4'),
    123: ('Energy charge/W.h', '<f8'),
    124: ('Energy discharge/W.h', '<f8'),
    125: ('Capacitance charge/µF', '<f8'),
    126: ('Capacitance discharge/µF', '<f8'),
    131: ('Ns', '<u2'),
    163: ('|Estack|/V', '<f4'),
    168: ('Rcmp/Ohm', '<f4'),
    169: ('Cs/µF', '<f4'),
    172: ('Cp/µF', '<f4'),
    173: ('Cp-2/µF-2', '<f4'),
    174: ('Ewe/V', '<f4'),
    241: ('|E1|/V', '<f4'),
    242: ('|E2|/V', '<f4'),
    271: ('Phase(Z1) / deg', '<f4'),
    272: ('Phase(Z2) / deg', '<f4'),
    301: ('|Z1|/Ohm', '<f4'),
    302: ('|Z2|/Ohm', '<f4'),
    331: ('Re(Z1)/Ohm', '<f4'),
    332: ('Re(Z2)/Ohm', '<f4'),
    361: ('-Im(Z1)/Ohm', '<f4'),
    362: ('-Im(Z2)/Ohm', '<f4'),
    391: ('<E1>/V', '<f4'),
    392: ('<E2>/V', '<f4'),
    422: ('Phase(Zstack)/deg', '<f4'),
    423: ('|Zstack|/Ohm', '<f4'),
    424: ('Re(Zstack)/Ohm', '<f4'),
    425: ('-Im(Zstack)/Ohm', '<f4'),
    426: ('<Estack>/V', '<f4'),
    430: ('Phase(Zwe-ce)/deg', '<f4'),
    431: ('|Zwe-ce|/Ohm', '<f4'),
    432: ('Re(Zwe-ce)/Ohm', '<f4'),
    433: ('-Im(Zwe-ce)/Ohm', '<f4'),
    434: ('(Q-Qo)/C', '<f4'),
    435: ('dQ/C', '<f4'),
    438: ('step time/s', '<f8'),
    441: ('<Ecv>/V', '<f4'),
    462: ('Temperature/°C', '<f4'),
    467: ('Q charge/discharge/mA.h', '<f8'),
    468: ('half cycle', '<u4'),
    469: ('z cycle', '<u4'),
    471: ('<Ece>/V', '<f4'),
    473: ('THD Ewe/%', '<f4'),
    474: ('THD I/%', '<f4'),
    476: ('NSD Ewe/%', '<f4'),
    477: ('NSD I/%', '<f4'),
    479: ('NSR Ewe/%', '<f4'),
    480: ('NSR I/%', '<f4'),
    486: ('|Ewe h2|/V', '<f4'),
    487: ('|Ewe h3|/V', '<f4'),
    488: ('|Ewe h4|/V', '<f4'),
    489: ('|Ewe h5|/V', '<f4'),
    490: ('|Ewe h6|/V', '<f4'),
    491: ('|Ewe h7|/V', '<f4'),
    492: ('|I h2|/A', '<f4'),
    493: ('|I h3|/A', '<f4'),
    494: ('|I h4|/A', '<f4'),
    495: ('|I h5|/A', '<f4'),
    496: ('|I h6|/A', '<f4'),
    497: ('|I h7|/A', '<f4'),
    498: ('Q charge/mA.h', '<f8'),
    499: ('Q discharge/mA.h', '<f8'),
    500: ('step time/s', '<f8'),
    501: ('Efficiency/%', '<f8'),
    502: ('Capacity/mA.h', '<f8'),
}

# These column IDs define flags which are all stored packed in a single byte
# The values in the map are (name, bitmask, dtype)
VMPdata_colID_flag_map = {
    1: ('mode', 0x03, np.uint8),
    2: ('ox/red', 0x04, np.bool_),
    3: ('error', 0x08, np.bool_),
    21: ('control changes', 0x10, np.bool_),
    31: ('Ns changes', 0x20, np.bool_),
    65: ('counter inc.', 0x80, np.bool_),
}


def parse_BioLogic_date(date_text):
    """Parse a date from one of the various formats used by Bio-Logic files."""
    date_formats = ['%m/%d/%y', '%m-%d-%y', '%m.%d.%y']
    if isinstance(date_text, bytes):
        date_string = date_text.decode('ascii')
    else:
        date_string = date_text
    for date_format in date_formats:
        try:
            tm = time.strptime(date_string, date_format)
        except ValueError:
            continue
        else:
            break
    else:
        raise ValueError(f'Could not parse timestamp {date_string!r}'
                         f' with any of the formats {date_formats}')
    return date(tm.tm_year, tm.tm_mon, tm.tm_mday)


def VMPdata_dtype_from_colIDs(colIDs):
    """Get a numpy record type from a list of column ID numbers.

    The binary layout of the data in the MPR file is described by the sequence
    of column ID numbers in the file header. This function converts that
    sequence into a numpy dtype which can then be used to load data from the
    file with np.frombuffer().

    Some column IDs refer to small values which are packed into a single byte.
    The second return value is a dict describing the bit masks with which to
    extract these columns from the flags byte.

    """
    type_list = []
    field_name_counts = defaultdict(int)
    flags_dict = OrderedDict()
    for colID in colIDs:
        if colID in VMPdata_colID_flag_map:
            # Some column IDs represent boolean flags or small integers
            # These are all packed into a single 'flags' byte whose position
            # in the overall record is determined by the position of the first
            # column ID of flag type. If there are several flags present,
            # there is still only one 'flags' int
            if 'flags' not in field_name_counts:
                type_list.append(('flags', 'u1'))
                field_name_counts['flags'] = 1
            flag_name, flag_mask, flag_type = VMPdata_colID_flag_map[colID]
            # TODO what happens if a flag colID has already been seen
            # i.e. if flag_name is already present in flags_dict?
            # Does it create a second 'flags' byte in the record?
            flags_dict[flag_name] = (np.uint8(flag_mask), flag_type)
        elif colID in VMPdata_colID_dtype_map:
            field_name, field_type = VMPdata_colID_dtype_map[colID]
            field_name_counts[field_name] += 1
            count = field_name_counts[field_name]
            if count > 1:
                unique_field_name = '%s %d' % (field_name, count)
            else:
                unique_field_name = field_name
            type_list.append((unique_field_name, field_type))
        else:
            raise NotImplementedError("Column ID {cid} after column {prev} "
                                      "is unknown"
                                      .format(cid=colID,
                                              prev=type_list[-1][0]))
    return np.dtype(type_list), flags_dict


def read_VMP_modules(fileobj, read_module_data=True):
    """Reads in module headers in the VMPmodule_hdr format. Yields a dict with
    the headers and offset for each module.

    N.B. the offset yielded is the offset to the start of the data i.e. after
    the end of the header. The data runs from (offset) to (offset+length)"""
    while True:
        module_magic = fileobj.read(len(b'MODULE'))
        if len(module_magic) == 0:  # end of file
            break
        elif module_magic != b'MODULE':
            raise ValueError("Found %r, expecting start of new VMP MODULE"
                             % module_magic)

        hdr_bytes = fileobj.read(VMPmodule_hdr.itemsize)
        if len(hdr_bytes) < VMPmodule_hdr.itemsize:
            raise IOError("Unexpected end of file while reading module header")

        hdr = np.frombuffer(hdr_bytes, dtype=VMPmodule_hdr, count=1)
        hdr_dict = dict(((n, hdr[n][0]) for n in VMPmodule_hdr.names))
        hdr_dict['offset'] = fileobj.tell()
        if read_module_data:
            hdr_dict['data'] = fileobj.read(hdr_dict['length'])
            if len(hdr_dict['data']) != hdr_dict['length']:
                raise IOError("""Unexpected end of file while reading data
                    current module: %s
                    length read: %d
                    length expected: %d""" % (hdr_dict['longname'],
                                              len(hdr_dict['data']),
                                              hdr_dict['length']))
            yield hdr_dict
        else:
            yield hdr_dict
            fileobj.seek(hdr_dict['offset'] + hdr_dict['length'], SEEK_SET)


MPR_MAGIC = b'BIO-LOGIC MODULAR FILE\x1a'.ljust(48) + b'\x00\x00\x00\x00'


class MPRfile:
    """Bio-Logic .mpr file

    The file format is not specified anywhere and has therefore been reverse
    engineered. Not all the fields are known.

    Attributes
    ==========
    modules - A list of dicts containing basic information about the 'modules'
              of which the file is composed.
    data - numpy record array of type VMPdata_dtype containing the main data
           array of the file.
    startdate - The date when the experiment started
    enddate - The date when the experiment finished
    """

    def __init__(self, file_or_path):
        self.loop_index = None
        if isinstance(file_or_path, str):
            mpr_file = open(file_or_path, 'rb')
        else:
            mpr_file = file_or_path
        magic = mpr_file.read(len(MPR_MAGIC))
        if magic != MPR_MAGIC:
            raise ValueError('Invalid magic for .mpr file: %s' % magic)

        modules = list(read_VMP_modules(mpr_file))
        self.modules = modules
        settings_mod, = (m for m in modules if m['shortname'] == b'VMP Set   ')
        data_module, = (m for m in modules if m['shortname'] == b'VMP data  ')
        maybe_loop_module = [m for m in modules if m['shortname'] == b'VMP loop  ']
        maybe_log_module = [m for m in modules if m['shortname'] == b'VMP LOG   ']

        n_data_points = np.frombuffer(data_module['data'][:4], dtype='<u4')
        n_columns = np.frombuffer(data_module['data'][4:5], dtype='u1').item()

        if data_module['version'] == 0:
            column_types = np.frombuffer(data_module['data'][5:], dtype='u1',
                                         count=n_columns)
            remaining_headers = data_module['data'][5 + n_columns:100]
            main_data = data_module['data'][100:]
        elif data_module['version'] in [2, 3]:
            column_types = np.frombuffer(data_module['data'][5:], dtype='<u2',
                                         count=n_columns)
            # There are bytes of data before the main array starts
            if data_module['version'] == 3:
                num_bytes_before = 406  # version 3 added `\x01` to the start
            else:
                num_bytes_before = 405
            remaining_headers = data_module['data'][5 + 2 * n_columns:405]
            main_data = data_module['data'][num_bytes_before:]
        else:
            raise ValueError("Unrecognised version for data module: %d" %
                             data_module['version'])

        assert(not any(remaining_headers))

        self.dtype, self.flags_dict = VMPdata_dtype_from_colIDs(column_types)
        self.data = np.frombuffer(main_data, dtype=self.dtype)
        assert(self.data.shape[0] == n_data_points)

        # No idea what these 'column types' mean or even if they are actually
        # column types at all
        self.version = int(data_module['version'])
        self.cols = column_types
        self.npts = n_data_points
        self.startdate = parse_BioLogic_date(settings_mod['date'])

        if maybe_loop_module:
            loop_module, = maybe_loop_module
            if loop_module['version'] == 0:
                self.loop_index = np.fromstring(loop_module['data'][4:],
                                                dtype='<u4')
                self.loop_index = np.trim_zeros(self.loop_index, 'b')
            else:
                raise ValueError("Unrecognised version for data module: %d" %
                                 data_module['version'])

        if maybe_log_module:
            log_module, = maybe_log_module
            self.enddate = parse_BioLogic_date(log_module['date'])

            # There is a timestamp at either 465 or 469 bytes
            # I can't find any reason why it is one or the other in any
            # given file
            ole_timestamp1 = np.frombuffer(log_module['data'][465:],
                                           dtype='<f8', count=1)
            ole_timestamp2 = np.frombuffer(log_module['data'][469:],
                                           dtype='<f8', count=1)
            ole_timestamp3 = np.frombuffer(log_module['data'][473:],
                                           dtype='<f8', count=1)
            ole_timestamp4 = np.frombuffer(log_module['data'][585:],
                                           dtype='<f8', count=1)

            if ole_timestamp1 > 40000 and ole_timestamp1 < 50000:
                ole_timestamp = ole_timestamp1
            elif ole_timestamp2 > 40000 and ole_timestamp2 < 50000:
                ole_timestamp = ole_timestamp2
            elif ole_timestamp3 > 40000 and ole_timestamp3 < 50000:
                ole_timestamp = ole_timestamp3
            elif ole_timestamp4 > 40000 and ole_timestamp4 < 50000:
                ole_timestamp = ole_timestamp4

            else:
                raise ValueError("Could not find timestamp in the LOG module")

            ole_base = datetime(1899, 12, 30, tzinfo=None)
            ole_timedelta = timedelta(days=ole_timestamp[0])
            self.timestamp = ole_base + ole_timedelta
            if self.startdate != self.timestamp.date():
                raise ValueError("Date mismatch:\n"
                                 + "    Start date: %s\n" % self.startdate
                                 + "    End date: %s\n" % self.enddate
                                 + "    Timestamp: %s\n" % self.timestamp)

    def get_flag(self, flagname):
        if flagname in self.flags_dict:
            mask, dtype = self.flags_dict[flagname]
            return np.array(self.data['flags'] & mask, dtype=dtype)
        else:
            raise AttributeError("Flag '%s' not present" % flagname)<|MERGE_RESOLUTION|>--- conflicted
+++ resolved
@@ -26,9 +26,6 @@
     elif fieldname in ("ox/red", "error", "control changes", "Ns changes",
                        "counter inc."):
         return (fieldname, np.bool_)
-<<<<<<< HEAD
-    elif fieldname in ("x", "control/V/mA", "Temperature/°C", "Efficiency/%"):
-=======
     elif fieldname in ("time/s", "P/W", "(Q-Qo)/mA.h", "x", "control/V",
                        "control/mA", "control/V/mA", "(Q-Qo)/C", "dQ/C",
                        "freq/Hz", "|Ewe|/V", "|I|/A", "Phase(Z)/deg",
@@ -36,8 +33,7 @@
         return (fieldname, np.float_)
     elif fieldname in ("Q charge/discharge/mA.h", "step time/s",
                        "Q charge/mA.h", "Q discharge/mA.h",
-                       "Efficiency/%", "Capacity/mA.h")
->>>>>>> e5a1b847
+                       "Temperature/°C", "Efficiency/%", "Capacity/mA.h")
         return (fieldname, np.float_)
     elif fieldname in ("cycle number", "I Range", "Ns", "half cycle"):
         return (fieldname, np.int_)
